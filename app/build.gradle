--- conflicted
+++ resolved
@@ -52,6 +52,15 @@
     testOptions {
         unitTests.returnDefaultValues = true
     }
+
+    splits {
+        abi {
+            enable true
+            reset()
+            include 'x86', 'x86_64', 'armeabi-v7a', 'arm64-v8a'
+            universalApk true
+        }
+    }
 }
 
 dependencies {
@@ -66,16 +75,10 @@
     implementation 'androidx.navigation:navigation-fragment:2.3.1'
     implementation 'androidx.navigation:navigation-ui:2.3.1'
     implementation 'androidx.lifecycle:lifecycle-extensions:2.2.0'
-    implementation "com.google.protobuf:protobuf-java-util:3.11.4"
+    implementation 'com.google.protobuf:protobuf-java-util:3.11.4'
 
-<<<<<<< HEAD
-    implementation "com.craxiom:network-survey-messaging:0.3.0"
-
-    implementation 'org.eclipse.paho:org.eclipse.paho.client.mqttv3:1.2.5'
-    implementation 'org.eclipse.paho:org.eclipse.paho.android.service:1.1.1'
-=======
+    implementation 'com.craxiom:network-survey-messaging:0.3.0'
     implementation 'com.craxiom:mqtt-library:0.1.0'
->>>>>>> 2050f477
 
     testImplementation 'junit:junit:4.13'
     androidTestImplementation 'androidx.test.ext:junit:1.1.2'
