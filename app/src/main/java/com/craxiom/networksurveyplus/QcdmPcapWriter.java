--- conflicted
+++ resolved
@@ -1,10 +1,7 @@
 package com.craxiom.networksurveyplus;
 
-<<<<<<< HEAD
 import android.location.Location;
-=======
 import android.content.SharedPreferences;
->>>>>>> 72591184
 import android.os.Environment;
 
 import com.craxiom.networksurveyplus.messages.DiagCommand;
@@ -64,9 +61,6 @@
             (byte) 0xc0, 0, 0, 0  // Link Layer Type (4 bytes): 192 is LINKTYPE_PPI
     };
 
-<<<<<<< HEAD
-    private final BufferedOutputStream outputStream;
-=======
     /**
      * The current rollover size. The default value is 5; see {@link R.xml#network_survey_settings}
      */
@@ -93,7 +87,6 @@
     private File currentPcapFile;
 
     private List<IServiceStatusListener> serviceMessageListeners = new ArrayList<>();
->>>>>>> 72591184
 
     private static GpsListener gpsListener;
 
@@ -106,14 +99,9 @@
      */
     QcdmPcapWriter(GpsListener listener) throws Exception
     {
-<<<<<<< HEAD
         gpsListener = listener;
-        final File pcapFile = new File(createNewFilePath());
-        pcapFile.getParentFile().mkdirs();
-=======
         createNewPcapFile();
     }
->>>>>>> 72591184
 
     /**
      * Helper method to create a new pcap file and store the result in {@link #currentPcapFile}.
@@ -155,12 +143,9 @@
 
                 if (pcapRecord != null)
                 {
-<<<<<<< HEAD
                     Timber.d("Writing a message to the pcap file");
                     outputStream.write(pcapRecord);
                     outputStream.flush();
-=======
-                    Timber.v("Writing a message to the pcap file"); // TODO Delete me
 
                     synchronized (pcapWriteLock)
                     {
@@ -178,7 +163,6 @@
                         ServiceStatusMessage recordLoggedMessage = new ServiceStatusMessage(ServiceStatusMessage.SERVICE_RECORD_LOGGED_MESSAGE, recordsLogged);
                         serviceMessageListeners.forEach(listener -> listener.onServiceStatusMessage(recordLoggedMessage));
                     }
->>>>>>> 72591184
                 }
             }
         } catch (Exception e)
@@ -218,15 +202,6 @@
     }
 
     /**
-<<<<<<< HEAD
-     * Given an {@link QcdmMessage} that contains an LTE RRC OTA message, convert it to a pcap record byte array that
-     * can be consumed by tools like Wireshark.
-     *
-     * @param qcdmMessage The QCDM message to convert into a pcap record.
-     * @return The pcap record byte array to write to a pcap file.
-     */
-    public static byte[] convertLteRrcOtaMessage(QcdmMessage qcdmMessage)
-=======
      * Update the max log size if the preference has changed.
      */
     public void onSharedPreferenceChanged(SharedPreferences sharedPreferences, String key)
@@ -262,9 +237,14 @@
         serviceMessageListeners.remove(listener);
     }
 
-    // TODO Javadoc
-    private static byte[] convertLteRrcOtaMessage(QcdmMessage qcdmMessage)
->>>>>>> 72591184
+    /**
+     * Given an {@link QcdmMessage} that contains an LTE RRC OTA message, convert it to a pcap record byte array that
+     * can be consumed by tools like Wireshark.
+     *
+     * @param qcdmMessage The QCDM message to convert into a pcap record.
+     * @return The pcap record byte array to write to a pcap file.
+     */
+    public static byte[] convertLteRrcOtaMessage(QcdmMessage qcdmMessage)
     {
         Timber.v("Handling an LTE RRC message");
 
