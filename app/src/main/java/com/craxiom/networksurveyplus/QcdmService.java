package com.craxiom.networksurveyplus;

import android.Manifest;
import android.annotation.SuppressLint;
import android.app.Notification;
import android.app.PendingIntent;
import android.app.Service;
import android.content.BroadcastReceiver;
import android.content.Context;
import android.content.Intent;
import android.content.IntentFilter;
import android.content.RestrictionsManager;
import android.content.SharedPreferences;
import android.content.pm.PackageManager;
import android.location.LocationManager;
import android.os.Bundle;
import android.os.Handler;
import android.os.HandlerThread;
import android.os.IBinder;
import android.provider.Settings;

import androidx.core.app.ActivityCompat;
import androidx.core.app.NotificationCompat;
import androidx.preference.PreferenceManager;

import com.craxiom.mqttlibrary.IConnectionStateListener;
import com.craxiom.mqttlibrary.IMqttService;
import com.craxiom.mqttlibrary.MqttConstants;
import com.craxiom.mqttlibrary.connection.BrokerConnectionInfo;
import com.craxiom.mqttlibrary.connection.ConnectionState;
import com.craxiom.mqttlibrary.ui.AConnectionFragment;
import com.craxiom.networksurveyplus.mqtt.QcdmMqttConnection;
import com.google.common.io.ByteStreams;

import java.nio.file.Files;
import java.nio.file.Path;
import java.nio.file.Paths;
import java.nio.file.attribute.BasicFileAttributes;
import java.util.concurrent.atomic.AtomicBoolean;

import timber.log.Timber;

/**
 * This service is responsible for initializing all the components necessary to activate the QCDM /dev/diag port and
 * start processing the feed that comes from it.
 *
 * @since 0.1.0
 */
public class QcdmService extends Service implements IConnectionStateListener, SharedPreferences.OnSharedPreferenceChangeListener, IMqttService
{
    public static final int LOCATION_REFRESH_RATE = 4_000;

    private final AtomicBoolean pcapLoggingEnabled = new AtomicBoolean(false);

    private final QcdmServiceBinder qcdmServiceBinder;

    private HandlerThread diagHandlerThread;
    private HandlerThread fifoReadHandlerThread;
    private Handler diagHandler;
    private Handler fifoReadHandler;

    private String deviceId;
    private GpsListener gpsListener;
    private BroadcastReceiver managedConfigurationListener;
    private FifoReadRunnable fifoReadRunnable;
    private DiagRevealerRunnable diagRevealerRunnable;

    private final QcdmMessageProcessor qcdmMessageProcessor;
    private QcdmPcapWriter qcdmPcapWriter;

    private QcdmMqttConnection qcdmMqttConnection;

    public QcdmService()
    {
        qcdmServiceBinder = new QcdmServiceBinder();
        qcdmMessageProcessor = new QcdmMessageProcessor();
    }

    @Override
    public void onCreate()
    {
        super.onCreate();

        Timber.i("Creating the QCDM Service");

        diagHandlerThread = new HandlerThread("DiagRevealer");
        diagHandlerThread.start();
        diagHandler = new Handler(diagHandlerThread.getLooper());

        fifoReadHandlerThread = new HandlerThread("FifoRead");
        fifoReadHandlerThread.start();
        fifoReadHandler = new Handler(fifoReadHandlerThread.getLooper());

        deviceId = createDeviceId();

        PreferenceManager.getDefaultSharedPreferences(getApplicationContext()).registerOnSharedPreferenceChangeListener(this);

        initializeLocationListener();

        initializeQcdmFeed(); // Must be called after initializing the location listener.

        updateServiceNotification();

        // Must register for MDM updates AFTER initializing the MQTT connection because we try to make an MQTT connection if the MDM settings change
        initializeMqttConnection();
        registerManagedConfigurationListener();
    }

    @Override
    public int onStartCommand(Intent intent, int flags, int startId)
    {
        // If we are started at boot, then we need to kick off the pcap logging.
        final boolean startedAtBoot = intent.getBooleanExtra(Constants.EXTRA_STARTED_AT_BOOT, false);
        if (startedAtBoot)
        {
            Timber.i("Received the startedAtBoot flag in the QcdmService.");
            if (!pcapLoggingEnabled.get()) togglePcapLogging(true);
        }

        return START_REDELIVER_INTENT;
    }

    @Override
    public IBinder onBind(Intent intent)
    {
        return qcdmServiceBinder;
    }

    @Override
    public void onDestroy()
    {
        Timber.i("onDestroy");

        PreferenceManager.getDefaultSharedPreferences(getApplicationContext()).unregisterOnSharedPreferenceChangeListener(this);

        unregisterManagedConfigurationListener();

        if (qcdmPcapWriter != null) qcdmPcapWriter.close();

        removeLocationListener();

        diagRevealerRunnable.shutdown();
        diagHandlerThread.quitSafely();
        diagHandler = null;

        fifoReadRunnable.shutdown();
        fifoReadHandlerThread.quitSafely();
        fifoReadHandler = null;

        shutdownNotifications();
        super.onDestroy();
    }

    @Override
    public void onSharedPreferenceChanged(SharedPreferences sharedPreferences, String key)
    {
        if (qcdmPcapWriter != null)
        {
            qcdmPcapWriter.onSharedPreferenceChanged(sharedPreferences, key);
        }
    }

    /**
     * Creates the {@link QcdmMqttConnection} instance.
     * <p>
     * If connection information is specified for an MQTT Broker via the MDM Managed Configuration, then kick off an
     * MQTT connection.
     *
     * @since 0.1.1
     */
    public void initializeMqttConnection()
    {
<<<<<<< HEAD
        mqttConnection = new MqttConnection(deviceId, gpsListener);
        mqttConnection.registerMqttConnectionStateListener(this);
=======
        qcdmMqttConnection = new QcdmMqttConnection();
        qcdmMqttConnection.registerMqttConnectionStateListener(this);
>>>>>>> 2050f477
    }

    /**
     * Add this listener to various services in this class.
     *
     * @param listener A listener concerned with the different updates that this service offers.
     */
    public void registerServiceStatusListener(IServiceStatusListener listener)
    {
        if (gpsListener != null)
        {
            gpsListener.registerLocationUpdatesListener(listener);
        }

        if (qcdmPcapWriter != null)
        {
            qcdmPcapWriter.registerRecordsLoggedListener(listener);
        }
    }

    /**
     * @param listener Removes this listener so it is no longer notified of status events.
     */
    public void unregisterServiceStatusListener(IServiceStatusListener listener)
    {
        if (gpsListener != null)
        {
            gpsListener.unregisterLocationUpdatesListener(listener);
        }

        if (qcdmPcapWriter != null)
        {
            qcdmPcapWriter.unregisterRecordsLoggedListener(listener);
        }
    }

    /**
     * Toggles the cellular logging setting.
     * <p>
     * It is possible that an error occurs while trying to enable or disable logging.  In that event null will be
     * returned indicating that logging could not be toggled.
     *
     * @param enable True if logging should be enabled, false if it should be turned off.
     * @return The new state of logging.  True if it is enabled, or false if it is disabled.  Null is returned if the
     * toggling was unsuccessful.
     */
    public Boolean togglePcapLogging(boolean enable)
    {
        synchronized (pcapLoggingEnabled)
        {
            final boolean originalLoggingState = pcapLoggingEnabled.get();
            if (originalLoggingState == enable) return originalLoggingState;

            Timber.i("Toggling cellular logging to %s", enable);

            if (enable)
            {
                try
                {
                    qcdmPcapWriter.createNewPcapFile();
                } catch (Throwable t)
                {
                    Timber.e(t, "Could not create a new pcap file to write the qcdm messages to");
                    return null;
                }
                qcdmMessageProcessor.registerQcdmMessageListener(qcdmPcapWriter);
            } else
            {
                qcdmMessageProcessor.unregisterQcdmMessageListener(qcdmPcapWriter);
                qcdmPcapWriter.close();
            }

            pcapLoggingEnabled.set(enable);

            updateServiceNotification();

            return pcapLoggingEnabled.get();
        }
    }

    /**
     * Used to check if this service is still needed.
     * <p>
     * This service is still needed if logging is enabled, if the UI is visible, or if a connection is active.  In other
     * words, if there is an active consumer of the survey records.
     *
     * @return True if there is an active consumer of the records produced by this service, false otherwise.
     */
    public boolean isBeingUsed()
    {
        return pcapLoggingEnabled.get()
                //|| getMqttConnectionState() != ConnectionState.DISCONNECTED
                || qcdmMessageProcessor.isBeingUsed();
    }

    public boolean isPcapLoggingEnabled()
    {
        return pcapLoggingEnabled.get();
    }

    /**
     * Registers with the Android {@link LocationManager} for location updates.
     */
    private void initializeLocationListener()
    {
        if (gpsListener != null) return;

        gpsListener = new GpsListener();

        if (ActivityCompat.checkSelfPermission(this, Manifest.permission.ACCESS_FINE_LOCATION) != PackageManager.PERMISSION_GRANTED)
        {
            Timber.w("ACCESS_FINE_LOCATION Permission not granted for the QcdmService");
            return;
        }

        final LocationManager locationManager = (LocationManager) getSystemService(Context.LOCATION_SERVICE);
        if (locationManager != null)
        {
            locationManager.requestLocationUpdates(LocationManager.GPS_PROVIDER, LOCATION_REFRESH_RATE, 0f, gpsListener);
        } else
        {
            Timber.e("The location manager was null when trying to request location updates for the QcdmService");
        }
    }

    /**
     * Removes the location listener from the Android {@link LocationManager}.
     */
    private void removeLocationListener()
    {
        if (ActivityCompat.checkSelfPermission(this, Manifest.permission.ACCESS_FINE_LOCATION) != PackageManager.PERMISSION_GRANTED)
        {
            Timber.w("ACCESS_FINE_LOCATION Permission not granted for the NS+ app, skipping removing the location listener.");
            return;
        }

        if (gpsListener != null)
        {
            final LocationManager locationManager = (LocationManager) getSystemService(Context.LOCATION_SERVICE);
            if (locationManager != null) locationManager.removeUpdates(gpsListener);
        }
    }

    /**
     * Register a listener so that if the Managed Config changes we will be notified of the new config
     * and can restart the MQTT broker connection with the new parameters.
     */
    private void registerManagedConfigurationListener()
    {
        final IntentFilter restrictionsFilter = new IntentFilter(Intent.ACTION_APPLICATION_RESTRICTIONS_CHANGED);

        managedConfigurationListener = new BroadcastReceiver()
        {
            @Override
            public void onReceive(Context context, Intent intent)
            {
                attemptMqttConnectWithMdmConfig(true);

                if (qcdmPcapWriter != null) qcdmPcapWriter.onMdmPreferenceChanged(context);
            }
        };

        registerReceiver(managedConfigurationListener, restrictionsFilter);
    }

    /**
     * Remove the managed configuration listener.
     */
    private void unregisterManagedConfigurationListener()
    {
        if (managedConfigurationListener != null)
        {
            try
            {
                unregisterReceiver(managedConfigurationListener);
            } catch (Exception e)
            {
                Timber.e(e, "Unable to unregister the Managed Configuration Listener when pausing the app");
            }
            managedConfigurationListener = null;
        }
    }

    /**
     * Initialize the /dev/diag port so that it starts sending QCDM messages.
     */
    private void initializeQcdmFeed()
    {
        final Context applicationContext = getApplicationContext();

        final String fifoPipeName = applicationContext.getFilesDir() + "/" + Constants.FIFO_PIPE;
        createNamedPipe(fifoPipeName);

        fifoReadRunnable = new FifoReadRunnable(fifoPipeName, qcdmMessageProcessor);
        fifoReadHandler.post(fifoReadRunnable);

        diagRevealerRunnable = new DiagRevealerRunnable(applicationContext, fifoPipeName);
        diagHandler.post(diagRevealerRunnable);

        if (qcdmPcapWriter == null)
        {
            try
            {
                qcdmPcapWriter = new QcdmPcapWriter(gpsListener);
            } catch (Exception e)
            {
                Timber.e(e, "Could not create the QCDM PCAP writer");
            }
        }
    }

    /**
     * Create the named pipe that is used as a FIFO queue. This queue is where the binary output
     * from the diag port is sent.
     *
     * @param fifoPipeName THe name of the pipe to create.
     * @return True if the FIFO queue was created or already existed, false if it could not be created.
     */
    private boolean createNamedPipe(String fifoPipeName)
    {
        boolean status = false;
        final String[] namedPipeCommand = {"su", "-c", "exec mknod -m=rw " + fifoPipeName + " p"};

        try
        {
            Path path = Paths.get(fifoPipeName);
            if (Files.exists(path) &&
                    Files.readAttributes(path, BasicFileAttributes.class).isOther())
            {
                status = true; // named pipe already exists
            } else
            {

                final Process process = new ProcessBuilder(namedPipeCommand).redirectError(ProcessBuilder.Redirect.PIPE).start();
                final int exitValue = process.waitFor();

                if (exitValue != 0)
                {
                    Timber.e("exit value of creating the named pipe: %s", exitValue);
                    Timber.e("mknod ERROR: %s", new String(ByteStreams.toByteArray(process.getErrorStream())));
                } else
                {
                    status = true;
                    Timber.d("Successfully ran the mknod command to create the named pipe");
                }
            }
        } catch (Exception e)
        {
            Timber.e(e, "Could not execute the mknod command to create the named pipe");
        }
        return status;
    }

    /**
     * A notification for this service that is started in the foreground so that we can continue to get GPS location
     * updates while the phone is locked or the app is not in the foreground.
     */
    private void updateServiceNotification()
    {
        startForeground(Constants.LOGGING_NOTIFICATION_ID, buildNotification());
    }

    /**
     * Creates a new {@link Notification} based on the current state of this service.  The returned notification can
     * then be passed on to the Android system.
     *
     * @return A {@link Notification} that represents the current state of this service (e.g. if logging is enabled).
     */
    private Notification buildNotification()
    {
        final boolean logging = pcapLoggingEnabled.get();
        final ConnectionState connectionState = ConnectionState.DISCONNECTED;// TODO mqttConnection.getConnectionState();
        final boolean mqttConnectionActive = connectionState == ConnectionState.CONNECTED || connectionState == ConnectionState.CONNECTING;
        final CharSequence notificationTitle = getText(R.string.network_survey_notification_title);
        final String notificationText = getNotificationText(logging, mqttConnectionActive, connectionState);

        final Intent notificationIntent = new Intent(this, MainActivity.class);
        final PendingIntent pendingIntent = PendingIntent.getActivity(this, 0, notificationIntent, 0);

        final NotificationCompat.Builder builder = new NotificationCompat.Builder(this, Constants.NOTIFICATION_CHANNEL_ID)
                .setContentTitle(notificationTitle)
                .setOngoing(true)
                .setSmallIcon(mqttConnectionActive ? R.drawable.ic_cloud_connection : (logging ? R.drawable.ic_logging_thick : R.drawable.ic_plus))
                .setContentIntent(pendingIntent)
                .setTicker(notificationTitle)
                .setContentText(notificationText)
                .setStyle(new NotificationCompat.BigTextStyle().bigText(notificationText));

        if (connectionState == ConnectionState.CONNECTING)
        {
            builder.setColor(getResources().getColor(R.color.connectionStatusConnecting, null));
            builder.setColorized(true);
        }

        return builder.build();
    }

    /**
     * Gets the text to use for the Network Survey Service Notification.
     *
     * @param logging              True if logging is active, false if disabled.
     * @param mqttConnectionActive True if the MQTT connection is either in a connected or reconnecting state.
     * @param connectionState      The actual connection state of the MQTT broker connection.
     * @return The text that can be added to the service notification.
     * @since 0.1.1
     */
    private String getNotificationText(boolean logging, boolean mqttConnectionActive, ConnectionState connectionState)
    {
        String notificationText = "";

        if (logging)
        {
            notificationText = String.valueOf(getText(R.string.logging_notification_text)) + (mqttConnectionActive ? getText(R.string.and) : "");
        }

        switch (connectionState)
        {
            case CONNECTED:
                notificationText += getText(R.string.mqtt_connection_notification_text);
                break;
            case CONNECTING:
                notificationText += getText(R.string.mqtt_reconnecting_notification_text);
                break;
            default:
        }

        return notificationText;
    }

    /**
     * Close out the notification since we no longer need this service.
     */
    private void shutdownNotifications()
    {
        stopForeground(true);
    }

    /**
     * Gets the current MQTT connection state.
     *
     * @since 0.2.0
     */
    public ConnectionState getMqttConnectionState()
    {
        if (qcdmMqttConnection != null) return qcdmMqttConnection.getConnectionState();

        return ConnectionState.DISCONNECTED;
    }

    /**
     * Adds an {@link com.craxiom.mqttlibrary.IConnectionStateListener} so that it will be notified of all future MQTT connection state changes.
     *
     * @param connectionStateListener The listener to add.
     * @since 0.2.0
     */
    @Override
    public void registerMqttConnectionStateListener(IConnectionStateListener connectionStateListener)
    {
        qcdmMqttConnection.registerMqttConnectionStateListener(connectionStateListener);
    }

    /**
     * Removes an {@link IConnectionStateListener} so that it will no longer be notified of MQTT connection state changes.
     *
     * @param connectionStateListener The listener to remove.
     * @since 0.2.0
     */
    @Override
    public void unregisterMqttConnectionStateListener(IConnectionStateListener connectionStateListener)
    {
        qcdmMqttConnection.unregisterMqttConnectionStateListener(connectionStateListener);
    }

    /**
     * Connect to an MQTT broker.
     *
     * @param connectionInfo The information needed to connect to the MQTT broker.
     * @since 0.2.0
     */
    @Override
    public void connectToMqttBroker(BrokerConnectionInfo connectionInfo)
    {
        qcdmMqttConnection.connect(getApplicationContext(), connectionInfo);

        qcdmMessageProcessor.registerQcdmMessageListener(qcdmMqttConnection);
    }

    /**
     * Disconnects from an MQTT broker.
     *
     * @since 0.2.0
     */
    public void disconnectFromMqttBroker()
    {
        Timber.i("Disconnecting from the MQTT Broker");

<<<<<<< HEAD
        qcdmMessageProcessor.unregisterQcdmMessageListener(mqttConnection);

        mqttConnection.disconnect();
=======
        qcdmMessageProcessor.unregisterQcdmMessageListener(qcdmMqttConnection);

        qcdmMqttConnection.disconnect();
>>>>>>> 2050f477
    }

    /**
     * Attempt an MQTT connection with configuration values provided by MDM control.
     *
     * @param forceDisconnect True, if a forced disconnect is desired.
     * @since 0.2.0
     */
    public void attemptMqttConnectWithMdmConfig(boolean forceDisconnect)
    {
        if (isMqttMdmOverrideEnabled())
        {
            Timber.i("The MQTT MDM override is enabled, so no MDM configured MQTT connection will be attempted");
            return;
        }

        final BrokerConnectionInfo connectionInfo = getMdmBrokerConnectionInfo();

        if (connectionInfo != null)
        {
            // Make sure there is not another connection active first, if there is, disconnect. Don't use the
            // disconnectFromMqttBroker() method because it will cause the listener to get unregistered, which will
            // cause the QcdmService to get stopped if it is the last listener/user of the service.  Since we
            // are starting the connection right back up there is not a need to remove the listener.
            qcdmMqttConnection.disconnect();

            connectToMqttBroker(connectionInfo);
        } else
        {
            Timber.i("Skipping the MQTT connection because no MDN MQTT broker configuration has been set");

            if (forceDisconnect) disconnectFromMqttBroker();
        }
    }

    /**
     * @return True if the MQTT MDM override has been enabled by the user.  False if the MDM config should still be employed.
     * @since 0.2.0
     */
    private boolean isMqttMdmOverrideEnabled()
    {
        final SharedPreferences preferences = PreferenceManager.getDefaultSharedPreferences(getApplicationContext());
        return preferences.getBoolean(MqttConstants.PROPERTY_MQTT_MDM_OVERRIDE, false);
    }

    /**
     * Get the MDM configured MQTT broker connection information to use to establish the connection.
     * <p>
     * If the user has specified to override the MDM connection config, then null is returned.
     *
     * @return The connection settings to use for the MQTT broker, or null if no connection information is present or
     * the user has overrode the MDM config.
     * @since 0.2.0
     */
    private BrokerConnectionInfo getMdmBrokerConnectionInfo()
    {
        final RestrictionsManager restrictionsManager = (RestrictionsManager) getSystemService(Context.RESTRICTIONS_SERVICE);
        if (restrictionsManager != null)
        {
            final Bundle mdmProperties = restrictionsManager.getApplicationRestrictions();

            final boolean hasBrokerHost = mdmProperties.containsKey(MqttConstants.PROPERTY_MQTT_CONNECTION_HOST);
            if (!hasBrokerHost) return null;

            final String mqttBrokerHost = mdmProperties.getString(MqttConstants.PROPERTY_MQTT_CONNECTION_HOST);
            final int portNumber = mdmProperties.getInt(MqttConstants.PROPERTY_MQTT_CONNECTION_PORT, MqttConstants.DEFAULT_MQTT_PORT);
            final boolean tlsEnabled = mdmProperties.getBoolean(MqttConstants.PROPERTY_MQTT_CONNECTION_TLS_ENABLED, MqttConstants.DEFAULT_MQTT_TLS_SETTING);
            final String clientId = mdmProperties.getString(MqttConstants.PROPERTY_MQTT_CLIENT_ID);
            final String username = mdmProperties.getString(MqttConstants.PROPERTY_MQTT_USERNAME);
            final String password = mdmProperties.getString(MqttConstants.PROPERTY_MQTT_PASSWORD);

            if (mqttBrokerHost == null || clientId == null)
            {
                return null;
            }

            return new BrokerConnectionInfo(mqttBrokerHost, portNumber, tlsEnabled, clientId, username, password);
        }

        return null;
    }

    /**
     * @param newConnectionState the new Connection State.
     * @since 0.2.0
     */
    @Override
    public void onConnectionStateChange(ConnectionState newConnectionState)
    {
        updateServiceNotification();
    }

    /**
     * Class used for the client Binder.  Because we know this service always runs in the same
     * process as its clients, we don't need to deal with IPC.
     */
    public class QcdmServiceBinder extends AConnectionFragment.ServiceBinder
    {
        public QcdmService getService()
        {
            return QcdmService.this;
        }
    }

    /**
     * @return The Android ID associated with this device and app.
     */
    @SuppressLint("HardwareIds")
    private String createDeviceId()
    {
        return Settings.Secure.getString(getContentResolver(), Settings.Secure.ANDROID_ID);
    }
}<|MERGE_RESOLUTION|>--- conflicted
+++ resolved
@@ -170,13 +170,8 @@
      */
     public void initializeMqttConnection()
     {
-<<<<<<< HEAD
-        mqttConnection = new MqttConnection(deviceId, gpsListener);
-        mqttConnection.registerMqttConnectionStateListener(this);
-=======
-        qcdmMqttConnection = new QcdmMqttConnection();
+        qcdmMqttConnection = new QcdmMqttConnection(deviceId, gpsListener);
         qcdmMqttConnection.registerMqttConnectionStateListener(this);
->>>>>>> 2050f477
     }
 
     /**
@@ -573,15 +568,9 @@
     {
         Timber.i("Disconnecting from the MQTT Broker");
 
-<<<<<<< HEAD
-        qcdmMessageProcessor.unregisterQcdmMessageListener(mqttConnection);
-
-        mqttConnection.disconnect();
-=======
         qcdmMessageProcessor.unregisterQcdmMessageListener(qcdmMqttConnection);
 
         qcdmMqttConnection.disconnect();
->>>>>>> 2050f477
     }
 
     /**
